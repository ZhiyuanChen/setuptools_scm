from .utils import do_ex, trace, has_command
from .version import meta

from os.path import isfile, join
import subprocess
import sys
import tarfile
import warnings

<<<<<<< HEAD
FILES_COMMAND = sys.executable + ' -m setuptools_scm.git'
=======
try:
    from os.path import samefile
except ImportError:
    from .win_py31_compat import samefile


FILES_COMMAND = 'git ls-files'
>>>>>>> fc824aaa
DEFAULT_DESCRIBE = 'git describe --dirty --tags --long --match *.*'


class GitWorkdir(object):
    """experimental, may change at any time"""
    def __init__(self, path):
        self.path = path

    def do_ex(self, cmd):
        return do_ex(cmd, cwd=self.path)

    @classmethod
    def from_potential_worktree(cls, wd):
        real_wd, _, ret = do_ex('git rev-parse --show-toplevel', wd)
        if ret:
            return
        trace('real root', real_wd)
        if not samefile(real_wd, wd):
            return

        return cls(real_wd)

    def is_dirty(self):
        out, _, _ = self.do_ex("git status --porcelain --untracked-files=no")
        return bool(out)

    def is_shallow(self):
        return isfile(join(self.path, '.git/shallow'))

    def fetch_shallow(self):
        self.do_ex("git fetch --unshallow")

    def node(self):
        rev_node, _, ret = self.do_ex('git rev-parse --verify --quiet HEAD')
        if not ret:
            return rev_node[:7]

    def count_all_nodes(self):
        revs, _, _ = self.do_ex('git rev-list HEAD')
        return revs.count('\n') + 1


def warn_on_shallow(wd):
    """experimental, may change at any time"""
    if wd.is_shallow():
        warnings.warn('"%s" is shallow and may cause errors' % (wd.path,))


def fetch_on_shallow(wd):
    """experimental, may change at any time"""
    if wd.is_shallow():
        warnings.warn('"%s" was shallow, git fetch was used to rectify')
        wd.fetch_shallow()


def fail_on_shallow(wd):
    """experimental, may change at any time"""
    if wd.is_shallow():
        raise ValueError(
            '%r is shallow, please correct with '
            '"git fetch --unshallow"' % wd.path)


def parse(root, describe_command=DEFAULT_DESCRIBE, pre_parse=warn_on_shallow):
    """
    :param pre_parse: experimental pre_parse action, may change at any time
    """
    if not has_command('git'):
        return

    wd = GitWorkdir.from_potential_worktree(root)
    if wd is None:
        return
    if pre_parse:
        pre_parse(wd)

    out, err, ret = do_ex(describe_command, root)
    if ret:
        # If 'git describe' failed, try to get the information otherwise.
        rev_node = wd.node()
        dirty = wd.is_dirty()

        if rev_node is None:
            return meta('0.0', distance=0, dirty=dirty)

        return meta(
            '0.0',
            distance=wd.count_all_nodes(),
            node='g' + rev_node,
            dirty=dirty,
        )

    # 'out' looks e.g. like 'v1.5.0-0-g4060507' or
    # 'v1.15.1rc1-37-g9bd1298-dirty'.
    if out.endswith('-dirty'):
        dirty = True
        out = out[:-6]
    else:
        dirty = False

    tag, number, node = out.rsplit('-', 2)
    number = int(number)
    if number:
        return meta(tag, distance=number, node=node, dirty=dirty)
    else:
        return meta(tag, node=node, dirty=dirty)


def _list_files_in_archive():
    """List the files that 'git archive' generates.
    """
    cmd = ['git', 'archive', 'HEAD']
    proc = subprocess.Popen(cmd, stdout=subprocess.PIPE)
    tf = tarfile.open(fileobj=proc.stdout, mode='r|*')
    for name in tf.getnames():
        print(name)


if __name__ == "__main__":
    _list_files_in_archive()<|MERGE_RESOLUTION|>--- conflicted
+++ resolved
@@ -7,17 +7,14 @@
 import tarfile
 import warnings
 
-<<<<<<< HEAD
-FILES_COMMAND = sys.executable + ' -m setuptools_scm.git'
-=======
+
 try:
     from os.path import samefile
 except ImportError:
     from .win_py31_compat import samefile
 
 
-FILES_COMMAND = 'git ls-files'
->>>>>>> fc824aaa
+FILES_COMMAND = sys.executable + ' -m setuptools_scm.git'
 DEFAULT_DESCRIBE = 'git describe --dirty --tags --long --match *.*'
 
 
