--- conflicted
+++ resolved
@@ -5,17 +5,7 @@
 import os
 
 from .config import Configuration
-<<<<<<< HEAD
-from .utils import trace, string_types, iter_entry_points
-
-try:
-    # Newer setuptools/pkg_resources releases just use that
-    from packaging.version import parse as pkg_parse_version
-except ImportError:
-    from pkg_resources import parse_version as pkg_parse_version
-
-=======
-from .utils import trace
+from .utils import trace, iter_entry_points
 
 try:
     from packaging.version import Version
@@ -24,9 +14,6 @@
 
     Version = pkg_resources.packaging.version.Version
 
-
-from pkg_resources import iter_entry_points
->>>>>>> 7ee541d3
 
 SEMVER_MINOR = 2
 SEMVER_PATCH = 3
